import asyncio
import datetime
import json
import logging
import os
import socket
import subprocess
import sys
import traceback

import aioredis

import ray
import ray.gcs_utils
import ray.new_dashboard.modules.reporter.reporter_consts as reporter_consts
import ray.new_dashboard.utils as dashboard_utils
import ray._private.services
import ray.utils
from ray.core.generated import reporter_pb2
from ray.core.generated import reporter_pb2_grpc
from ray.metrics_agent import MetricsAgent, Gauge, Record
from ray.autoscaler._private.util import (DEBUG_AUTOSCALING_STATUS,
                                          DEBUG_AUTOSCALING_STATUS_LEGACY,
                                          DEBUG_AUTOSCALING_ERROR)
import psutil

logger = logging.getLogger(__name__)

try:
    import gpustat.core as gpustat
except ImportError:
    gpustat = None
    logger.warning(
        "Install gpustat with 'pip install gpustat' to enable GPU monitoring.")


def recursive_asdict(o):
    if isinstance(o, tuple) and hasattr(o, "_asdict"):
        return recursive_asdict(o._asdict())

    if isinstance(o, (tuple, list)):
        L = []
        for k in o:
            L.append(recursive_asdict(k))
        return L

    if isinstance(o, dict):
        D = {k: recursive_asdict(v) for k, v in o.items()}
        return D

    return o


def jsonify_asdict(o):
    return json.dumps(dashboard_utils.to_google_style(recursive_asdict(o)))


# A list of gauges to record and export metrics.
METRICS_GAUGES = {
    "node_cpu_utilization": Gauge("node_cpu_utilization",
                                  "Total CPU usage on a ray node",
                                  "percentage", ["ip"]),
    "node_cpu_count": Gauge("node_cpu_count",
                            "Total CPUs available on a ray node", "cores",
                            ["ip"]),
    "node_mem_used": Gauge("node_mem_used", "Memory usage on a ray node",
                           "bytes", ["ip"]),
    "node_mem_available": Gauge("node_mem_available",
                                "Memory available on a ray node", "bytes",
                                ["ip"]),
    "node_mem_total": Gauge("node_mem_total", "Total memory on a ray node",
                            "bytes", ["ip"]),
    "node_gpus_available": Gauge("node_gpus_available",
                                 "Total GPUs available on a ray node",
                                 "percentage", ["ip"]),
    "node_gpus_utilization": Gauge("node_gpus_utilization",
                                   "Total GPUs usage on a ray node",
                                   "percentage", ["ip"]),
    "node_gram_used": Gauge("node_gram_used",
                            "Total GPU RAM usage on a ray node", "bytes",
                            ["ip"]),
    "node_gram_available": Gauge("node_gram_available",
                                 "Total GPU RAM available on a ray node",
                                 "bytes", ["ip"]),
    "node_disk_usage": Gauge("node_disk_usage",
                             "Total disk usage (bytes) on a ray node", "bytes",
                             ["ip"]),
    "node_disk_utilization_percentage": Gauge(
        "node_disk_utilization_percentage",
        "Total disk utilization (percentage) on a ray node", "percentage",
        ["ip"]),
    "node_network_sent": Gauge("node_network_sent", "Total network sent",
                               "bytes", ["ip"]),
    "node_network_received": Gauge("node_network_received",
                                   "Total network received", "bytes", ["ip"]),
    "node_network_send_speed": Gauge(
        "node_network_send_speed", "Network send speed", "bytes/sec", ["ip"]),
    "node_network_receive_speed": Gauge("node_network_receive_speed",
                                        "Network receive speed", "bytes/sec",
                                        ["ip"]),
    "raylet_cpu": Gauge("raylet_cpu", "CPU usage of the raylet on a node.",
                        "percentage", ["ip", "pid"]),
    "raylet_mem": Gauge("raylet_mem", "Memory usage of the raylet on a node",
                        "mb", ["ip", "pid"])
}


class ReporterAgent(dashboard_utils.DashboardAgentModule,
                    reporter_pb2_grpc.ReporterServiceServicer):
    """A monitor process for monitoring Ray nodes.

    Attributes:
        dashboard_agent: The DashboardAgent object contains global config
    """

    def __init__(self, dashboard_agent):
        """Initialize the reporter object."""
        super().__init__(dashboard_agent)
        self._cpu_counts = (psutil.cpu_count(),
                            psutil.cpu_count(logical=False))
        self._ip = ray._private.services.get_node_ip_address()
        self._hostname = socket.gethostname()
        self._workers = set()
        self._network_stats_hist = [(0, (0.0, 0.0))]  # time, (sent, recv)
        self._metrics_agent = MetricsAgent(dashboard_agent.metrics_export_port)
        self._key = f"{reporter_consts.REPORTER_PREFIX}" \
                    f"{self._dashboard_agent.node_id}"
<<<<<<< HEAD
        # A list of gauges to record and export metrics.
        self._gauges = {
            "node_cpu_utilization": Gauge("node_cpu_utilization",
                                          "Total CPU usage on a ray node",
                                          "percentage", ["ip"]),
            "node_cpu_count": Gauge("node_cpu_count",
                                    "Total CPUs available on a ray node",
                                    "cores", ["ip"]),
            "node_mem_used": Gauge("node_mem_used",
                                   "Memory usage on a ray node", "bytes",
                                   ["ip"]),
            "node_mem_available": Gauge("node_mem_available",
                                        "Memory available on a ray node",
                                        "bytes", ["ip"]),
            "node_mem_total": Gauge("node_mem_total",
                                    "Total memory on a ray node", "bytes",
                                    ["ip"]),
            "node_gpus_available": Gauge("node_gpus_available",
                                         "Total GPUs available on a ray node",
                                         "percentage", ["ip"]),
            "node_gpus_utilization": Gauge("node_gpus_utilization",
                                           "Total GPUs usage on a ray node",
                                           "percentage", ["ip"]),
            "node_gram_used": Gauge("node_gram_used",
                                    "Total GPU RAM usage on a ray node",
                                    "bytes", ["ip"]),
            "node_gram_available": Gauge(
                "node_gram_available", "Total GPU RAM available on a ray node",
                "bytes", ["ip"]),
            "node_disk_usage": Gauge("node_disk_usage",
                                     "Total disk usage (bytes) on a ray node",
                                     "bytes", ["ip"]),
            "node_disk_utilization_percentage": Gauge(
                "node_disk_utilization_percentage",
                "Total disk utilization (percentage) on a ray node",
                "percentage", ["ip"]),
            "node_network_sent": Gauge("node_network_sent",
                                       "Total network sent", "bytes", ["ip"]),
            "node_network_received": Gauge("node_network_received",
                                           "Total network received", "bytes",
                                           ["ip"]),
            "node_network_send_speed": Gauge("node_network_send_speed",
                                             "Network send speed", "bytes/sec",
                                             ["ip"]),
            "node_network_receive_speed": Gauge("node_network_receive_speed",
                                                "Network receive speed",
                                                "bytes/sec", ["ip"]),
            "raylet_cpu": Gauge("raylet_cpu",
                                "CPU usage of the raylet on a node.",
                                "percentage", ["ip", "pid"]),
            "raylet_mem": Gauge("raylet_mem",
                                "Memory usage of the raylet on a node", "mb",
                                ["ip", "pid"]),
            "cluster_active_nodes": Gauge(
                "cluster_active_nodes",
                "Active nodes on the cluster", "count", ["ip"]),
            "cluster_failed_nodes": Gauge(
                "cluster_failed_nodes",
                "Failed nodes on the cluster", "count", ["ip"]),
            "cluster_pending_nodes": Gauge(
                "cluster_pending_nodes",
                "Pending nodes on the cluster", "count", ["ip"]),
            "cluster_instance_count_by_type": Gauge(
                "cluster_instance_count_by_type",
                "Instance count by type on a cluster", "count", ["ip"]),
        }
=======
>>>>>>> 2da58bb0

    async def GetProfilingStats(self, request, context):
        pid = request.pid
        duration = request.duration
        profiling_file_path = os.path.join(ray.utils.get_ray_temp_dir(),
                                           f"{pid}_profiling.txt")
        sudo = "sudo" if ray.utils.get_user() != "root" else ""
        process = await asyncio.create_subprocess_shell(
            f"{sudo} $(which py-spy) record "
            f"-o {profiling_file_path} -p {pid} -d {duration} -f speedscope",
            stdout=subprocess.PIPE,
            stderr=subprocess.PIPE,
            shell=True)
        stdout, stderr = await process.communicate()
        if process.returncode != 0:
            profiling_stats = ""
        else:
            with open(profiling_file_path, "r") as f:
                profiling_stats = f.read()
        return reporter_pb2.GetProfilingStatsReply(
            profiling_stats=profiling_stats, std_out=stdout, std_err=stderr)

    async def ReportOCMetrics(self, request, context):
        # This function receives a GRPC containing OpenCensus (OC) metrics
        # from a Ray process, then exposes those metrics to Prometheus.
        try:
            self._metrics_agent.record_metric_points_from_protobuf(
                request.metrics)
        except Exception:
            logger.error(traceback.format_exc())
        return reporter_pb2.ReportOCMetricsReply()

    @staticmethod
    def _get_cpu_percent():
        return psutil.cpu_percent()

    @staticmethod
    def _get_gpu_usage():
        if gpustat is None:
            return []
        gpu_utilizations = []
        gpus = []
        try:
            gpus = gpustat.new_query().gpus
        except Exception as e:
            logger.debug(f"gpustat failed to retrieve GPU information: {e}")
        for gpu in gpus:
            # Note the keys in this dict have periods which throws
            # off javascript so we change .s to _s
            gpu_data = {
                "_".join(key.split(".")): val
                for key, val in gpu.entry.items()
            }
            gpu_utilizations.append(gpu_data)
        return gpu_utilizations

    @staticmethod
    def _get_boot_time():
        return psutil.boot_time()

    @staticmethod
    def _get_network_stats():
        ifaces = [
            v for k, v in psutil.net_io_counters(pernic=True).items()
            if k[0] == "e"
        ]

        sent = sum((iface.bytes_sent for iface in ifaces))
        recv = sum((iface.bytes_recv for iface in ifaces))
        return sent, recv

    @staticmethod
    def _get_mem_usage():
        vm = psutil.virtual_memory()
        return vm.total, vm.available, vm.percent, vm.used

    @staticmethod
    def _get_disk_usage():
        dirs = [
            os.environ["USERPROFILE"] if sys.platform == "win32" else os.sep,
            ray.utils.get_user_temp_dir(),
        ]
        return {x: psutil.disk_usage(x) for x in dirs}

    def _get_workers(self):
        raylet_proc = self._get_raylet_proc()
        if raylet_proc is None:
            return []
        else:
            workers = set(raylet_proc.children())
            self._workers.intersection_update(workers)
            self._workers.update(workers)
            self._workers.discard(psutil.Process())
            return [
                w.as_dict(attrs=[
                    "pid",
                    "create_time",
                    "cpu_percent",
                    "cpu_times",
                    "cmdline",
                    "memory_info",
                ]) for w in self._workers if w.status() != psutil.STATUS_ZOMBIE
            ]

    @staticmethod
    def _get_raylet_proc():
        try:
            curr_proc = psutil.Process()
            # Here, parent is always raylet because the
            # dashboard agent is a child of the raylet process.
            parent = curr_proc.parent()
            if parent is not None:
                if parent.pid == 1:
                    return None
                if parent.status() == psutil.STATUS_ZOMBIE:
                    return None
            return parent
        except (psutil.AccessDenied, ProcessLookupError):
            pass
        return None

    def _get_raylet(self):
        raylet_proc = self._get_raylet_proc()
        if raylet_proc is None:
            return {}
        else:
            return raylet_proc.as_dict(attrs=[
                "pid",
                "create_time",
                "cpu_percent",
                "cpu_times",
                "cmdline",
                "memory_info",
            ])

    def _get_load_avg(self):
        if sys.platform == "win32":
            cpu_percent = psutil.cpu_percent()
            load = (cpu_percent, cpu_percent, cpu_percent)
        else:
            load = os.getloadavg()
        per_cpu_load = tuple((round(x / self._cpu_counts[0], 2) for x in load))
        return load, per_cpu_load

    def _get_all_stats(self):
        now = dashboard_utils.to_posix_time(datetime.datetime.utcnow())
        network_stats = self._get_network_stats()

        self._network_stats_hist.append((now, network_stats))
        self._network_stats_hist = self._network_stats_hist[-7:]
        then, prev_network_stats = self._network_stats_hist[0]
        prev_send, prev_recv = prev_network_stats
        now_send, now_recv = network_stats
        network_speed_stats = ((now_send - prev_send) / (now - then),
                               (now_recv - prev_recv) / (now - then))
        return {
            "now": now,
            "hostname": self._hostname,
            "ip": self._ip,
            "cpu": self._get_cpu_percent(),
            "cpus": self._cpu_counts,
            "mem": self._get_mem_usage(),
            "workers": self._get_workers(),
            "raylet": self._get_raylet(),
            "bootTime": self._get_boot_time(),
            "loadAvg": self._get_load_avg(),
            "disk": self._get_disk_usage(),
            "gpus": self._get_gpu_usage(),
            "network": network_stats,
            "network_speed": network_speed_stats,
            # Deprecated field, should be removed with frontend.
            "cmdline": self._get_raylet().get("cmdline", []),
        }

<<<<<<< HEAD
    def _record_stats(self, stats, cluster_stats):
=======
    @staticmethod
    def _record_stats(stats):
        records_reported = []

>>>>>>> 2da58bb0
        ip = stats["ip"]

        # -- Instance count of cluster --
        if "autoscaler_report" in cluster_stats:
            active_nodes = cluster_stats["autoscaler_report"][
                "active_nodes"]
            num_active_nodes = sum(active_nodes.values())
            cluster_active_nodes_record = Record(
                gauge=self._gauges["cluster_active_nodes"],
                value=num_active_nodes,
                tags={"ip": ip})

            failed_nodes = len(
                cluster_stats["autoscaler_report"]["failed_nodes"])
            cluster_failed_nodes_record = Record(
                gauge=self._gauges["cluster_failed_nodes"],
                value=failed_nodes,
                tags={"ip": ip})

            pending_nodes = len(
                cluster_stats["autoscaler_report"]["pending_nodes"])
            cluster_pending_nodes_record = Record(
                gauge=self._gauges["cluster_pending_nodes"],
                value=pending_nodes,
                tags={"ip": ip})

        cluster_stats["load_metrics_report"]

        # -- CPU per node --
        cpu_usage = float(stats["cpu"])
        cpu_record = Record(
            gauge=METRICS_GAUGES["node_cpu_utilization"],
            value=cpu_usage,
            tags={"ip": ip})

        cpu_count, _ = stats["cpus"]
        cpu_count_record = Record(
            gauge=METRICS_GAUGES["node_cpu_count"],
            value=cpu_count,
            tags={"ip": ip})

        # -- Mem per node --
        mem_total, mem_available, _, mem_used = stats["mem"]
        mem_used_record = Record(
            gauge=METRICS_GAUGES["node_mem_used"],
            value=mem_used,
            tags={"ip": ip})
        mem_available_record = Record(
            gauge=METRICS_GAUGES["node_mem_available"],
            value=mem_available,
            tags={"ip": ip})
        mem_total_record = Record(
            gauge=METRICS_GAUGES["node_mem_total"],
            value=mem_total,
            tags={"ip": ip})

        # -- GPU per node --
        gpus = stats["gpus"]
        gpus_available = len(gpus)

        if gpus_available:
            gpus_utilization, gram_used, gram_total = 0, 0, 0
            for gpu in gpus:
                gpus_utilization += gpu["utilization_gpu"]
                gram_used += gpu["memory_used"]
                gram_total += gpu["memory_total"]

            gram_available = gram_total - gram_used

            gpus_available_record = Record(
                gauge=METRICS_GAUGES["node_gpus_available"],
                value=gpus_available,
                tags={"ip": ip})
            gpus_utilization_record = Record(
                gauge=METRICS_GAUGES["node_gpus_utilization"],
                value=gpus_utilization,
                tags={"ip": ip})
            gram_used_record = Record(
                gauge=METRICS_GAUGES["node_gram_used"],
                value=gram_used,
                tags={"ip": ip})
            gram_available_record = Record(
                gauge=METRICS_GAUGES["node_gram_available"],
                value=gram_available,
                tags={"ip": ip})
            records_reported.extend([
                gpus_available_record, gpus_utilization_record,
                gram_used_record, gram_available_record
            ])

        # -- Disk per node --
        used, free = 0, 0
        for entry in stats["disk"].values():
            used += entry.used
            free += entry.free
        disk_utilization = float(used / (used + free)) * 100
        disk_usage_record = Record(
            gauge=METRICS_GAUGES["node_disk_usage"],
            value=used,
            tags={"ip": ip})
        disk_utilization_percentage_record = Record(
            gauge=METRICS_GAUGES["node_disk_utilization_percentage"],
            value=disk_utilization,
            tags={"ip": ip})

        # -- Network speed (send/receive) stats per node --
        network_stats = stats["network"]
        network_sent_record = Record(
            gauge=METRICS_GAUGES["node_network_sent"],
            value=network_stats[0],
            tags={"ip": ip})
        network_received_record = Record(
            gauge=METRICS_GAUGES["node_network_received"],
            value=network_stats[1],
            tags={"ip": ip})

        # -- Network speed (send/receive) per node --
        network_speed_stats = stats["network_speed"]
        network_send_speed_record = Record(
            gauge=METRICS_GAUGES["node_network_send_speed"],
            value=network_speed_stats[0],
            tags={"ip": ip})
        network_receive_speed_record = Record(
            gauge=METRICS_GAUGES["node_network_receive_speed"],
            value=network_speed_stats[1],
            tags={"ip": ip})

        raylet_stats = stats["raylet"]
        if raylet_stats:
            raylet_pid = str(raylet_stats["pid"])
            # -- raylet CPU --
            raylet_cpu_usage = float(raylet_stats["cpu_percent"]) * 100
            raylet_cpu_record = Record(
                gauge=METRICS_GAUGES["raylet_cpu"],
                value=raylet_cpu_usage,
                tags={
                    "ip": ip,
                    "pid": raylet_pid
                })

            # -- raylet mem --
            raylet_mem_usage = float(raylet_stats["memory_info"].rss) / 1e6
            raylet_mem_record = Record(
                gauge=METRICS_GAUGES["raylet_mem"],
                value=raylet_mem_usage,
                tags={
                    "ip": ip,
                    "pid": raylet_pid
                })
            records_reported.extend([raylet_cpu_record, raylet_mem_record])

        records_reported.extend([
            cpu_record, cpu_count_record, mem_used_record,
            mem_available_record, mem_total_record, disk_usage_record,
            disk_utilization_percentage_record, network_sent_record,
            network_received_record, network_send_speed_record,
            network_receive_speed_record
<<<<<<< HEAD
        ]

        if gpus_available:
            records_reported.extend([
                gpus_available_record, gpus_utilization_record,
                gram_used_record, gram_available_record
            ])

        raylet_records = [raylet_cpu_record, raylet_mem_record]

        if "autoscaler_report" in cluster_stats:
            records_reported.extend([
                cluster_active_nodes_record, cluster_failed_nodes_record,
                cluster_pending_nodes_record
            ])
        records_reported.extend(raylet_records)

        self._metrics_agent.record_reporter_stats(records_reported)
=======
        ])
        return records_reported
>>>>>>> 2da58bb0

    async def _perform_iteration(self, aioredis_client):
        """Get any changes to the log files and push updates to Redis."""
        while True:
            try:
                formatted_status_string = await aioredis_client.hget(
                    DEBUG_AUTOSCALING_STATUS, "value")
                formatted_status = json.loads(formatted_status_string.decode(
                )) if formatted_status_string else {}
                logger.info("####" + str(formatted_status))

                stats = self._get_all_stats()
<<<<<<< HEAD
                self._record_stats(stats, formatted_status)
=======
                records_reported = self._record_stats(stats)
                self._metrics_agent.record_reporter_stats(records_reported)
>>>>>>> 2da58bb0
                await aioredis_client.publish(self._key, jsonify_asdict(stats))

            except Exception:
                logger.exception("Error publishing node physical stats.")
            await asyncio.sleep(
                reporter_consts.REPORTER_UPDATE_INTERVAL_MS / 1000)

    async def run(self, server):
        aioredis_client = await aioredis.create_redis_pool(
            address=self._dashboard_agent.redis_address,
            password=self._dashboard_agent.redis_password)
        reporter_pb2_grpc.add_ReporterServiceServicer_to_server(self, server)
        await self._perform_iteration(aioredis_client)<|MERGE_RESOLUTION|>--- conflicted
+++ resolved
@@ -102,6 +102,18 @@
                         "percentage", ["ip", "pid"]),
     "raylet_mem": Gauge("raylet_mem", "Memory usage of the raylet on a node",
                         "mb", ["ip", "pid"])
+    "cluster_active_nodes": Gauge(
+                "cluster_active_nodes",
+                "Active nodes on the cluster", "count", ["ip"]),
+    "cluster_failed_nodes": Gauge(
+        "cluster_failed_nodes",
+        "Failed nodes on the cluster", "count", ["ip"]),
+    "cluster_pending_nodes": Gauge(
+        "cluster_pending_nodes",
+        "Pending nodes on the cluster", "count", ["ip"]),
+    "cluster_instance_count_by_type": Gauge(
+        "cluster_instance_count_by_type",
+        "Instance count by type on a cluster", "count", ["ip"]),
 }
 
 
@@ -125,75 +137,6 @@
         self._metrics_agent = MetricsAgent(dashboard_agent.metrics_export_port)
         self._key = f"{reporter_consts.REPORTER_PREFIX}" \
                     f"{self._dashboard_agent.node_id}"
-<<<<<<< HEAD
-        # A list of gauges to record and export metrics.
-        self._gauges = {
-            "node_cpu_utilization": Gauge("node_cpu_utilization",
-                                          "Total CPU usage on a ray node",
-                                          "percentage", ["ip"]),
-            "node_cpu_count": Gauge("node_cpu_count",
-                                    "Total CPUs available on a ray node",
-                                    "cores", ["ip"]),
-            "node_mem_used": Gauge("node_mem_used",
-                                   "Memory usage on a ray node", "bytes",
-                                   ["ip"]),
-            "node_mem_available": Gauge("node_mem_available",
-                                        "Memory available on a ray node",
-                                        "bytes", ["ip"]),
-            "node_mem_total": Gauge("node_mem_total",
-                                    "Total memory on a ray node", "bytes",
-                                    ["ip"]),
-            "node_gpus_available": Gauge("node_gpus_available",
-                                         "Total GPUs available on a ray node",
-                                         "percentage", ["ip"]),
-            "node_gpus_utilization": Gauge("node_gpus_utilization",
-                                           "Total GPUs usage on a ray node",
-                                           "percentage", ["ip"]),
-            "node_gram_used": Gauge("node_gram_used",
-                                    "Total GPU RAM usage on a ray node",
-                                    "bytes", ["ip"]),
-            "node_gram_available": Gauge(
-                "node_gram_available", "Total GPU RAM available on a ray node",
-                "bytes", ["ip"]),
-            "node_disk_usage": Gauge("node_disk_usage",
-                                     "Total disk usage (bytes) on a ray node",
-                                     "bytes", ["ip"]),
-            "node_disk_utilization_percentage": Gauge(
-                "node_disk_utilization_percentage",
-                "Total disk utilization (percentage) on a ray node",
-                "percentage", ["ip"]),
-            "node_network_sent": Gauge("node_network_sent",
-                                       "Total network sent", "bytes", ["ip"]),
-            "node_network_received": Gauge("node_network_received",
-                                           "Total network received", "bytes",
-                                           ["ip"]),
-            "node_network_send_speed": Gauge("node_network_send_speed",
-                                             "Network send speed", "bytes/sec",
-                                             ["ip"]),
-            "node_network_receive_speed": Gauge("node_network_receive_speed",
-                                                "Network receive speed",
-                                                "bytes/sec", ["ip"]),
-            "raylet_cpu": Gauge("raylet_cpu",
-                                "CPU usage of the raylet on a node.",
-                                "percentage", ["ip", "pid"]),
-            "raylet_mem": Gauge("raylet_mem",
-                                "Memory usage of the raylet on a node", "mb",
-                                ["ip", "pid"]),
-            "cluster_active_nodes": Gauge(
-                "cluster_active_nodes",
-                "Active nodes on the cluster", "count", ["ip"]),
-            "cluster_failed_nodes": Gauge(
-                "cluster_failed_nodes",
-                "Failed nodes on the cluster", "count", ["ip"]),
-            "cluster_pending_nodes": Gauge(
-                "cluster_pending_nodes",
-                "Pending nodes on the cluster", "count", ["ip"]),
-            "cluster_instance_count_by_type": Gauge(
-                "cluster_instance_count_by_type",
-                "Instance count by type on a cluster", "count", ["ip"]),
-        }
-=======
->>>>>>> 2da58bb0
 
     async def GetProfilingStats(self, request, context):
         pid = request.pid
@@ -368,14 +311,10 @@
             "cmdline": self._get_raylet().get("cmdline", []),
         }
 
-<<<<<<< HEAD
-    def _record_stats(self, stats, cluster_stats):
-=======
-    @staticmethod
-    def _record_stats(stats):
+
+    @staticmethod
+    def _record_stats(stats, cluster_stats):
         records_reported = []
-
->>>>>>> 2da58bb0
         ip = stats["ip"]
 
         # -- Instance count of cluster --
@@ -401,6 +340,8 @@
                 gauge=self._gauges["cluster_pending_nodes"],
                 value=pending_nodes,
                 tags={"ip": ip})
+            records_reported.extend([cluster_active_nodes_record, 
+            cluster_failed_nodes_record, cluster_pending_nodes_record])
 
         cluster_stats["load_metrics_report"]
 
@@ -532,30 +473,8 @@
             mem_available_record, mem_total_record, disk_usage_record,
             disk_utilization_percentage_record, network_sent_record,
             network_received_record, network_send_speed_record,
-            network_receive_speed_record
-<<<<<<< HEAD
-        ]
-
-        if gpus_available:
-            records_reported.extend([
-                gpus_available_record, gpus_utilization_record,
-                gram_used_record, gram_available_record
-            ])
-
-        raylet_records = [raylet_cpu_record, raylet_mem_record]
-
-        if "autoscaler_report" in cluster_stats:
-            records_reported.extend([
-                cluster_active_nodes_record, cluster_failed_nodes_record,
-                cluster_pending_nodes_record
-            ])
-        records_reported.extend(raylet_records)
-
-        self._metrics_agent.record_reporter_stats(records_reported)
-=======
-        ])
+            network_receive_speed_record])
         return records_reported
->>>>>>> 2da58bb0
 
     async def _perform_iteration(self, aioredis_client):
         """Get any changes to the log files and push updates to Redis."""
@@ -568,12 +487,8 @@
                 logger.info("####" + str(formatted_status))
 
                 stats = self._get_all_stats()
-<<<<<<< HEAD
-                self._record_stats(stats, formatted_status)
-=======
-                records_reported = self._record_stats(stats)
+                records_reported = self._record_stats(stats, formatted_status)
                 self._metrics_agent.record_reporter_stats(records_reported)
->>>>>>> 2da58bb0
                 await aioredis_client.publish(self._key, jsonify_asdict(stats))
 
             except Exception:
