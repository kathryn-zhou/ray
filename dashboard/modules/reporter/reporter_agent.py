import asyncio
import datetime
import json
import logging
import os
import socket
import subprocess
import sys
import traceback

import aioredis

import ray
import ray.gcs_utils
import ray.new_dashboard.modules.reporter.reporter_consts as reporter_consts
import ray.new_dashboard.utils as dashboard_utils
import ray._private.services
import ray._private.utils
from ray.core.generated import reporter_pb2
from ray.core.generated import reporter_pb2_grpc
<<<<<<< HEAD
from ray.metrics_agent import MetricsAgent, Gauge, Record
from ray.autoscaler._private.util import (
    DEBUG_AUTOSCALING_STATUS, )
=======
from ray._private.metrics_agent import MetricsAgent, Gauge, Record
>>>>>>> 8e778d6f
import psutil

logger = logging.getLogger(__name__)

try:
    import gpustat.core as gpustat
except ImportError:
    gpustat = None
    logger.warning(
        "Install gpustat with 'pip install gpustat' to enable GPU monitoring.")


def recursive_asdict(o):
    if isinstance(o, tuple) and hasattr(o, "_asdict"):
        return recursive_asdict(o._asdict())

    if isinstance(o, (tuple, list)):
        L = []
        for k in o:
            L.append(recursive_asdict(k))
        return L

    if isinstance(o, dict):
        D = {k: recursive_asdict(v) for k, v in o.items()}
        return D

    return o


def jsonify_asdict(o):
    return json.dumps(dashboard_utils.to_google_style(recursive_asdict(o)))


# A list of gauges to record and export metrics.
METRICS_GAUGES = {
    "node_cpu_utilization": Gauge("node_cpu_utilization",
                                  "Total CPU usage on a ray node",
                                  "percentage", ["ip"]),
    "node_cpu_count": Gauge("node_cpu_count",
                            "Total CPUs available on a ray node", "cores",
                            ["ip"]),
    "node_mem_used": Gauge("node_mem_used", "Memory usage on a ray node",
                           "bytes", ["ip"]),
    "node_mem_available": Gauge("node_mem_available",
                                "Memory available on a ray node", "bytes",
                                ["ip"]),
    "node_mem_total": Gauge("node_mem_total", "Total memory on a ray node",
                            "bytes", ["ip"]),
    "node_gpus_available": Gauge("node_gpus_available",
                                 "Total GPUs available on a ray node",
                                 "percentage", ["ip"]),
    "node_gpus_utilization": Gauge("node_gpus_utilization",
                                   "Total GPUs usage on a ray node",
                                   "percentage", ["ip"]),
    "node_gram_used": Gauge("node_gram_used",
                            "Total GPU RAM usage on a ray node", "bytes",
                            ["ip"]),
    "node_gram_available": Gauge("node_gram_available",
                                 "Total GPU RAM available on a ray node",
                                 "bytes", ["ip"]),
    "node_disk_usage": Gauge("node_disk_usage",
                             "Total disk usage (bytes) on a ray node", "bytes",
                             ["ip"]),
    "node_disk_free": Gauge("node_disk_free",
                            "Total disk free (bytes) on a ray node", "bytes",
                            ["ip"]),
    "node_disk_utilization_percentage": Gauge(
        "node_disk_utilization_percentage",
        "Total disk utilization (percentage) on a ray node", "percentage",
        ["ip"]),
    "node_network_sent": Gauge("node_network_sent", "Total network sent",
                               "bytes", ["ip"]),
    "node_network_received": Gauge("node_network_received",
                                   "Total network received", "bytes", ["ip"]),
    "node_network_send_speed": Gauge(
        "node_network_send_speed", "Network send speed", "bytes/sec", ["ip"]),
    "node_network_receive_speed": Gauge("node_network_receive_speed",
                                        "Network receive speed", "bytes/sec",
                                        ["ip"]),
    "raylet_cpu": Gauge("raylet_cpu", "CPU usage of the raylet on a node.",
                        "percentage", ["ip", "pid"]),
    "raylet_mem": Gauge("raylet_mem", "Memory usage of the raylet on a node",
                        "mb", ["ip", "pid"]),
    "cluster_active_nodes": Gauge("cluster_active_nodes",
                                  "Active nodes on the cluster", "count",
                                  ["node_type"]),
    "cluster_failed_nodes": Gauge("cluster_failed_nodes",
                                  "Failed nodes on the cluster", "count",
                                  []),
    "cluster_pending_nodes": Gauge("cluster_pending_nodes",
                                   "Pending nodes on the cluster", "count",
                                   []),
}


class ReporterAgent(dashboard_utils.DashboardAgentModule,
                    reporter_pb2_grpc.ReporterServiceServicer):
    """A monitor process for monitoring Ray nodes.

    Attributes:
        dashboard_agent: The DashboardAgent object contains global config
    """

    def __init__(self, dashboard_agent):
        """Initialize the reporter object."""
        super().__init__(dashboard_agent)
        self._cpu_counts = (psutil.cpu_count(),
                            psutil.cpu_count(logical=False))
        self._ip = ray._private.services.get_node_ip_address()
        self._redis_address, _ = dashboard_agent.redis_address
        self._hostname = socket.gethostname()
        self._workers = set()
        self._network_stats_hist = [(0, (0.0, 0.0))]  # time, (sent, recv)
        self._metrics_agent = MetricsAgent(dashboard_agent.metrics_export_port)
        self._key = f"{reporter_consts.REPORTER_PREFIX}" \
                    f"{self._dashboard_agent.node_id}"

    async def GetProfilingStats(self, request, context):
        pid = request.pid
        duration = request.duration
        profiling_file_path = os.path.join(
            ray._private.utils.get_ray_temp_dir(), f"{pid}_profiling.txt")
        sudo = "sudo" if ray._private.utils.get_user() != "root" else ""
        process = await asyncio.create_subprocess_shell(
            f"{sudo} $(which py-spy) record "
            f"-o {profiling_file_path} -p {pid} -d {duration} -f speedscope",
            stdout=subprocess.PIPE,
            stderr=subprocess.PIPE,
            shell=True)
        stdout, stderr = await process.communicate()
        if process.returncode != 0:
            profiling_stats = ""
        else:
            with open(profiling_file_path, "r") as f:
                profiling_stats = f.read()
        return reporter_pb2.GetProfilingStatsReply(
            profiling_stats=profiling_stats, std_out=stdout, std_err=stderr)

    async def ReportOCMetrics(self, request, context):
        # This function receives a GRPC containing OpenCensus (OC) metrics
        # from a Ray process, then exposes those metrics to Prometheus.
        try:
            self._metrics_agent.record_metric_points_from_protobuf(
                request.metrics)
        except Exception:
            logger.error(traceback.format_exc())
        return reporter_pb2.ReportOCMetricsReply()

    @staticmethod
    def _get_cpu_percent():
        return psutil.cpu_percent()

    @staticmethod
    def _get_gpu_usage():
        if gpustat is None:
            return []
        gpu_utilizations = []
        gpus = []
        try:
            gpus = gpustat.new_query().gpus
        except Exception as e:
            logger.debug(f"gpustat failed to retrieve GPU information: {e}")
        for gpu in gpus:
            # Note the keys in this dict have periods which throws
            # off javascript so we change .s to _s
            gpu_data = {
                "_".join(key.split(".")): val
                for key, val in gpu.entry.items()
            }
            gpu_utilizations.append(gpu_data)
        return gpu_utilizations

    @staticmethod
    def _get_boot_time():
        return psutil.boot_time()

    @staticmethod
    def _get_network_stats():
        ifaces = [
            v for k, v in psutil.net_io_counters(pernic=True).items()
            if k[0] == "e"
        ]

        sent = sum((iface.bytes_sent for iface in ifaces))
        recv = sum((iface.bytes_recv for iface in ifaces))
        return sent, recv

    @staticmethod
    def _get_mem_usage():
        total = ray._private.utils.get_system_memory()
        used = ray._private.utils.get_used_memory()
        available = total - used
        percent = round(used / total, 3) * 100
        return total, available, percent, used

    @staticmethod
    def _get_disk_usage():
        dirs = [
            os.environ["USERPROFILE"] if sys.platform == "win32" else os.sep,
            ray._private.utils.get_user_temp_dir(),
        ]
        return {x: psutil.disk_usage(x) for x in dirs}

    def _get_workers(self):
        raylet_proc = self._get_raylet_proc()
        if raylet_proc is None:
            return []
        else:
            workers = set(raylet_proc.children())
            self._workers.intersection_update(workers)
            self._workers.update(workers)
            self._workers.discard(psutil.Process())
            return [
                w.as_dict(attrs=[
                    "pid",
                    "create_time",
                    "cpu_percent",
                    "cpu_times",
                    "cmdline",
                    "memory_info",
                ]) for w in self._workers if w.status() != psutil.STATUS_ZOMBIE
            ]

    @staticmethod
    def _get_raylet_proc():
        try:
            curr_proc = psutil.Process()
            # Here, parent is always raylet because the
            # dashboard agent is a child of the raylet process.
            parent = curr_proc.parent()
            if parent is not None:
                if parent.pid == 1:
                    return None
                if parent.status() == psutil.STATUS_ZOMBIE:
                    return None
            return parent
        except (psutil.AccessDenied, ProcessLookupError):
            pass
        return None

    def _get_raylet(self):
        raylet_proc = self._get_raylet_proc()
        if raylet_proc is None:
            return {}
        else:
            return raylet_proc.as_dict(attrs=[
                "pid",
                "create_time",
                "cpu_percent",
                "cpu_times",
                "cmdline",
                "memory_info",
            ])

    def _get_load_avg(self):
        if sys.platform == "win32":
            cpu_percent = psutil.cpu_percent()
            load = (cpu_percent, cpu_percent, cpu_percent)
        else:
            load = os.getloadavg()
        per_cpu_load = tuple((round(x / self._cpu_counts[0], 2) for x in load))
        return load, per_cpu_load

    def _get_all_stats(self):
        now = dashboard_utils.to_posix_time(datetime.datetime.utcnow())
        network_stats = self._get_network_stats()

        self._network_stats_hist.append((now, network_stats))
        self._network_stats_hist = self._network_stats_hist[-7:]
        then, prev_network_stats = self._network_stats_hist[0]
        prev_send, prev_recv = prev_network_stats
        now_send, now_recv = network_stats
        network_speed_stats = ((now_send - prev_send) / (now - then),
                               (now_recv - prev_recv) / (now - then))
        return {
            "now": now,
            "hostname": self._hostname,
            "ip": self._ip,
            "redis_address": self._redis_address,
            "cpu": self._get_cpu_percent(),
            "cpus": self._cpu_counts,
            "mem": self._get_mem_usage(),
            "workers": self._get_workers(),
            "raylet": self._get_raylet(),
            "bootTime": self._get_boot_time(),
            "loadAvg": self._get_load_avg(),
            "disk": self._get_disk_usage(),
            "gpus": self._get_gpu_usage(),
            "network": network_stats,
            "network_speed": network_speed_stats,
            # Deprecated field, should be removed with frontend.
            "cmdline": self._get_raylet().get("cmdline", []),
        }

    @staticmethod
    def _record_stats(stats, cluster_stats):
        records_reported = []
        ip = stats["ip"]
        redis_address = stats["redis_address"]

        # -- Instance count of cluster --
        if "autoscaler_report" in cluster_stats and str(ip) == str(
                redis_address):
            active_nodes = cluster_stats["autoscaler_report"]["active_nodes"]
            for node_type, active_node_count in active_nodes.items():
                records_reported.extend([
                    Record(
                        gauge=METRICS_GAUGES["cluster_active_nodes"],
                        value=active_node_count,
                        tags={"node_type": node_type})
                ])

            failed_nodes = len(
                cluster_stats["autoscaler_report"]["failed_nodes"])
            cluster_failed_nodes_record = Record(
                gauge=METRICS_GAUGES["cluster_failed_nodes"],
                value=failed_nodes,
                tags={})

            pending_nodes = len(
                cluster_stats["autoscaler_report"]["pending_nodes"])
            cluster_pending_nodes_record = Record(
                gauge=METRICS_GAUGES["cluster_pending_nodes"],
                value=pending_nodes,
                tags={})
            records_reported.extend(
                [cluster_failed_nodes_record, cluster_pending_nodes_record])

        # -- CPU per node --
        cpu_usage = float(stats["cpu"])
        cpu_record = Record(
            gauge=METRICS_GAUGES["node_cpu_utilization"],
            value=cpu_usage,
            tags={"ip": ip})

        cpu_count, _ = stats["cpus"]
        cpu_count_record = Record(
            gauge=METRICS_GAUGES["node_cpu_count"],
            value=cpu_count,
            tags={"ip": ip})

        # -- Mem per node --
        mem_total, mem_available, _, mem_used = stats["mem"]
        mem_used_record = Record(
            gauge=METRICS_GAUGES["node_mem_used"],
            value=mem_used,
            tags={"ip": ip})
        mem_available_record = Record(
            gauge=METRICS_GAUGES["node_mem_available"],
            value=mem_available,
            tags={"ip": ip})
        mem_total_record = Record(
            gauge=METRICS_GAUGES["node_mem_total"],
            value=mem_total,
            tags={"ip": ip})

        # -- GPU per node --
        gpus = stats["gpus"]
        gpus_available = len(gpus)

        if gpus_available:
            gpus_utilization, gram_used, gram_total = 0, 0, 0
            for gpu in gpus:
                gpus_utilization += gpu["utilization_gpu"]
                gram_used += gpu["memory_used"]
                gram_total += gpu["memory_total"]

            gram_available = gram_total - gram_used

            gpus_available_record = Record(
                gauge=METRICS_GAUGES["node_gpus_available"],
                value=gpus_available,
                tags={"ip": ip})
            gpus_utilization_record = Record(
                gauge=METRICS_GAUGES["node_gpus_utilization"],
                value=gpus_utilization,
                tags={"ip": ip})
            gram_used_record = Record(
                gauge=METRICS_GAUGES["node_gram_used"],
                value=gram_used,
                tags={"ip": ip})
            gram_available_record = Record(
                gauge=METRICS_GAUGES["node_gram_available"],
                value=gram_available,
                tags={"ip": ip})
            records_reported.extend([
                gpus_available_record, gpus_utilization_record,
                gram_used_record, gram_available_record
            ])

        # -- Disk per node --
        used, free = 0, 0
        for entry in stats["disk"].values():
            used += entry.used
            free += entry.free
        disk_utilization = float(used / (used + free)) * 100
        disk_usage_record = Record(
            gauge=METRICS_GAUGES["node_disk_usage"],
            value=used,
            tags={"ip": ip})
        disk_free_record = Record(
            gauge=METRICS_GAUGES["node_disk_free"],
            value=free,
            tags={"ip": ip})
        disk_utilization_percentage_record = Record(
            gauge=METRICS_GAUGES["node_disk_utilization_percentage"],
            value=disk_utilization,
            tags={"ip": ip})

        # -- Network speed (send/receive) stats per node --
        network_stats = stats["network"]
        network_sent_record = Record(
            gauge=METRICS_GAUGES["node_network_sent"],
            value=network_stats[0],
            tags={"ip": ip})
        network_received_record = Record(
            gauge=METRICS_GAUGES["node_network_received"],
            value=network_stats[1],
            tags={"ip": ip})

        # -- Network speed (send/receive) per node --
        network_speed_stats = stats["network_speed"]
        network_send_speed_record = Record(
            gauge=METRICS_GAUGES["node_network_send_speed"],
            value=network_speed_stats[0],
            tags={"ip": ip})
        network_receive_speed_record = Record(
            gauge=METRICS_GAUGES["node_network_receive_speed"],
            value=network_speed_stats[1],
            tags={"ip": ip})

        raylet_stats = stats["raylet"]
        if raylet_stats:
            raylet_pid = str(raylet_stats["pid"])
            # -- raylet CPU --
            raylet_cpu_usage = float(raylet_stats["cpu_percent"]) * 100
            raylet_cpu_record = Record(
                gauge=METRICS_GAUGES["raylet_cpu"],
                value=raylet_cpu_usage,
                tags={
                    "ip": ip,
                    "pid": raylet_pid
                })

            # -- raylet mem --
            raylet_mem_usage = float(raylet_stats["memory_info"].rss) / 1e6
            raylet_mem_record = Record(
                gauge=METRICS_GAUGES["raylet_mem"],
                value=raylet_mem_usage,
                tags={
                    "ip": ip,
                    "pid": raylet_pid
                })
            records_reported.extend([raylet_cpu_record, raylet_mem_record])

        records_reported.extend([
            cpu_record, cpu_count_record, mem_used_record,
            mem_available_record, mem_total_record, disk_usage_record,
            disk_free_record, disk_utilization_percentage_record,
            network_sent_record, network_received_record,
            network_send_speed_record, network_receive_speed_record
        ])
        return records_reported

    async def _perform_iteration(self, aioredis_client):
        """Get any changes to the log files and push updates to Redis."""
        while True:
            try:
                formatted_status_string = await aioredis_client.hget(
                    DEBUG_AUTOSCALING_STATUS, "value")
                formatted_status = json.loads(formatted_status_string.decode(
                )) if formatted_status_string else {}

                stats = self._get_all_stats()
                records_reported = self._record_stats(stats, formatted_status)
                self._metrics_agent.record_reporter_stats(records_reported)
                await aioredis_client.publish(self._key, jsonify_asdict(stats))

            except Exception:
                logger.exception("Error publishing node physical stats.")
            await asyncio.sleep(
                reporter_consts.REPORTER_UPDATE_INTERVAL_MS / 1000)

    async def run(self, server):
        aioredis_client = await aioredis.create_redis_pool(
            address=self._dashboard_agent.redis_address,
            password=self._dashboard_agent.redis_password)
        reporter_pb2_grpc.add_ReporterServiceServicer_to_server(self, server)
        await self._perform_iteration(aioredis_client)<|MERGE_RESOLUTION|>--- conflicted
+++ resolved
@@ -18,13 +18,9 @@
 import ray._private.utils
 from ray.core.generated import reporter_pb2
 from ray.core.generated import reporter_pb2_grpc
-<<<<<<< HEAD
-from ray.metrics_agent import MetricsAgent, Gauge, Record
 from ray.autoscaler._private.util import (
-    DEBUG_AUTOSCALING_STATUS, )
-=======
+    DEBUG_AUTOSCALING_STATUS)
 from ray._private.metrics_agent import MetricsAgent, Gauge, Record
->>>>>>> 8e778d6f
 import psutil
 
 logger = logging.getLogger(__name__)
